use clippy_utils::consts::{constant, miri_to_const, Constant};
use clippy_utils::diagnostics::{
    multispan_sugg, span_lint_and_help, span_lint_and_note, span_lint_and_sugg, span_lint_and_then,
};
use clippy_utils::source::{expr_block, indent_of, snippet, snippet_block, snippet_opt, snippet_with_applicability};
use clippy_utils::sugg::Sugg;
use clippy_utils::ty::{implements_trait, is_type_diagnostic_item, match_type, peel_mid_ty_refs};
use clippy_utils::visitors::LocalUsedVisitor;
use clippy_utils::{
    get_parent_expr, in_macro, is_allowed, is_expn_of, is_lang_ctor, is_refutable, is_wild, meets_msrv, msrvs,
    path_to_local, path_to_local_id, peel_hir_pat_refs, peel_n_hir_expr_refs, recurse_or_patterns, remove_blocks,
    strip_pat_refs,
};
use clippy_utils::{paths, search_same, SpanlessEq, SpanlessHash};
use if_chain::if_chain;
use rustc_ast::ast::LitKind;
use rustc_errors::Applicability;
use rustc_hir::def::{CtorKind, DefKind, Res};
use rustc_hir::LangItem::{OptionNone, OptionSome};
use rustc_hir::{
    self as hir, Arm, BindingAnnotation, Block, BorrowKind, Expr, ExprKind, Guard, HirId, Local, MatchSource,
    Mutability, Node, Pat, PatKind, PathSegment, QPath, RangeEnd, TyKind,
};
use rustc_hir::{HirIdMap, HirIdSet};
use rustc_lint::{LateContext, LateLintPass, LintContext};
use rustc_middle::lint::in_external_macro;
use rustc_middle::ty::{self, Ty, TyS, VariantDef};
use rustc_semver::RustcVersion;
use rustc_session::{declare_tool_lint, impl_lint_pass};
use rustc_span::source_map::{Span, Spanned};
use rustc_span::sym;
use std::cmp::Ordering;
use std::collections::hash_map::Entry;
use std::iter;
use std::ops::Bound;

declare_clippy_lint! {
    /// **What it does:** Checks for matches with a single arm where an `if let`
    /// will usually suffice.
    ///
    /// **Why is this bad?** Just readability – `if let` nests less than a `match`.
    ///
    /// **Known problems:** None.
    ///
    /// **Example:**
    /// ```rust
    /// # fn bar(stool: &str) {}
    /// # let x = Some("abc");
    /// // Bad
    /// match x {
    ///     Some(ref foo) => bar(foo),
    ///     _ => (),
    /// }
    ///
    /// // Good
    /// if let Some(ref foo) = x {
    ///     bar(foo);
    /// }
    /// ```
    pub SINGLE_MATCH,
    style,
    "a `match` statement with a single nontrivial arm (i.e., where the other arm is `_ => {}`) instead of `if let`"
}

declare_clippy_lint! {
    /// **What it does:** Checks for matches with two arms where an `if let else` will
    /// usually suffice.
    ///
    /// **Why is this bad?** Just readability – `if let` nests less than a `match`.
    ///
    /// **Known problems:** Personal style preferences may differ.
    ///
    /// **Example:**
    ///
    /// Using `match`:
    ///
    /// ```rust
    /// # fn bar(foo: &usize) {}
    /// # let other_ref: usize = 1;
    /// # let x: Option<&usize> = Some(&1);
    /// match x {
    ///     Some(ref foo) => bar(foo),
    ///     _ => bar(&other_ref),
    /// }
    /// ```
    ///
    /// Using `if let` with `else`:
    ///
    /// ```rust
    /// # fn bar(foo: &usize) {}
    /// # let other_ref: usize = 1;
    /// # let x: Option<&usize> = Some(&1);
    /// if let Some(ref foo) = x {
    ///     bar(foo);
    /// } else {
    ///     bar(&other_ref);
    /// }
    /// ```
    pub SINGLE_MATCH_ELSE,
    pedantic,
    "a `match` statement with two arms where the second arm's pattern is a placeholder instead of a specific match pattern"
}

declare_clippy_lint! {
    /// **What it does:** Checks for matches where all arms match a reference,
    /// suggesting to remove the reference and deref the matched expression
    /// instead. It also checks for `if let &foo = bar` blocks.
    ///
    /// **Why is this bad?** It just makes the code less readable. That reference
    /// destructuring adds nothing to the code.
    ///
    /// **Known problems:** None.
    ///
    /// **Example:**
    /// ```rust,ignore
    /// // Bad
    /// match x {
    ///     &A(ref y) => foo(y),
    ///     &B => bar(),
    ///     _ => frob(&x),
    /// }
    ///
    /// // Good
    /// match *x {
    ///     A(ref y) => foo(y),
    ///     B => bar(),
    ///     _ => frob(x),
    /// }
    /// ```
    pub MATCH_REF_PATS,
    style,
    "a `match` or `if let` with all arms prefixed with `&` instead of deref-ing the match expression"
}

declare_clippy_lint! {
    /// **What it does:** Checks for matches where match expression is a `bool`. It
    /// suggests to replace the expression with an `if...else` block.
    ///
    /// **Why is this bad?** It makes the code less readable.
    ///
    /// **Known problems:** None.
    ///
    /// **Example:**
    /// ```rust
    /// # fn foo() {}
    /// # fn bar() {}
    /// let condition: bool = true;
    /// match condition {
    ///     true => foo(),
    ///     false => bar(),
    /// }
    /// ```
    /// Use if/else instead:
    /// ```rust
    /// # fn foo() {}
    /// # fn bar() {}
    /// let condition: bool = true;
    /// if condition {
    ///     foo();
    /// } else {
    ///     bar();
    /// }
    /// ```
    pub MATCH_BOOL,
    pedantic,
    "a `match` on a boolean expression instead of an `if..else` block"
}

declare_clippy_lint! {
    /// **What it does:** Checks for overlapping match arms.
    ///
    /// **Why is this bad?** It is likely to be an error and if not, makes the code
    /// less obvious.
    ///
    /// **Known problems:** None.
    ///
    /// **Example:**
    /// ```rust
    /// let x = 5;
    /// match x {
    ///     1...10 => println!("1 ... 10"),
    ///     5...15 => println!("5 ... 15"),
    ///     _ => (),
    /// }
    /// ```
    pub MATCH_OVERLAPPING_ARM,
    style,
    "a `match` with overlapping arms"
}

declare_clippy_lint! {
    /// **What it does:** Checks for arm which matches all errors with `Err(_)`
    /// and take drastic actions like `panic!`.
    ///
    /// **Why is this bad?** It is generally a bad practice, similar to
    /// catching all exceptions in java with `catch(Exception)`
    ///
    /// **Known problems:** None.
    ///
    /// **Example:**
    /// ```rust
    /// let x: Result<i32, &str> = Ok(3);
    /// match x {
    ///     Ok(_) => println!("ok"),
    ///     Err(_) => panic!("err"),
    /// }
    /// ```
    pub MATCH_WILD_ERR_ARM,
    pedantic,
    "a `match` with `Err(_)` arm and take drastic actions"
}

declare_clippy_lint! {
    /// **What it does:** Checks for match which is used to add a reference to an
    /// `Option` value.
    ///
    /// **Why is this bad?** Using `as_ref()` or `as_mut()` instead is shorter.
    ///
    /// **Known problems:** None.
    ///
    /// **Example:**
    /// ```rust
    /// let x: Option<()> = None;
    ///
    /// // Bad
    /// let r: Option<&()> = match x {
    ///     None => None,
    ///     Some(ref v) => Some(v),
    /// };
    ///
    /// // Good
    /// let r: Option<&()> = x.as_ref();
    /// ```
    pub MATCH_AS_REF,
    complexity,
    "a `match` on an Option value instead of using `as_ref()` or `as_mut`"
}

declare_clippy_lint! {
    /// **What it does:** Checks for wildcard enum matches using `_`.
    ///
    /// **Why is this bad?** New enum variants added by library updates can be missed.
    ///
    /// **Known problems:** Suggested replacements may be incorrect if guards exhaustively cover some
    /// variants, and also may not use correct path to enum if it's not present in the current scope.
    ///
    /// **Example:**
    /// ```rust
    /// # enum Foo { A(usize), B(usize) }
    /// # let x = Foo::B(1);
    /// // Bad
    /// match x {
    ///     Foo::A(_) => {},
    ///     _ => {},
    /// }
    ///
    /// // Good
    /// match x {
    ///     Foo::A(_) => {},
    ///     Foo::B(_) => {},
    /// }
    /// ```
    pub WILDCARD_ENUM_MATCH_ARM,
    restriction,
    "a wildcard enum match arm using `_`"
}

declare_clippy_lint! {
    /// **What it does:** Checks for wildcard enum matches for a single variant.
    ///
    /// **Why is this bad?** New enum variants added by library updates can be missed.
    ///
    /// **Known problems:** Suggested replacements may not use correct path to enum
    /// if it's not present in the current scope.
    ///
    /// **Example:**
    ///
    /// ```rust
    /// # enum Foo { A, B, C }
    /// # let x = Foo::B;
    /// // Bad
    /// match x {
    ///     Foo::A => {},
    ///     Foo::B => {},
    ///     _ => {},
    /// }
    ///
    /// // Good
    /// match x {
    ///     Foo::A => {},
    ///     Foo::B => {},
    ///     Foo::C => {},
    /// }
    /// ```
    pub MATCH_WILDCARD_FOR_SINGLE_VARIANTS,
    pedantic,
    "a wildcard enum match for a single variant"
}

declare_clippy_lint! {
    /// **What it does:** Checks for wildcard pattern used with others patterns in same match arm.
    ///
    /// **Why is this bad?** Wildcard pattern already covers any other pattern as it will match anyway.
    /// It makes the code less readable, especially to spot wildcard pattern use in match arm.
    ///
    /// **Known problems:** None.
    ///
    /// **Example:**
    /// ```rust
    /// // Bad
    /// match "foo" {
    ///     "a" => {},
    ///     "bar" | _ => {},
    /// }
    ///
    /// // Good
    /// match "foo" {
    ///     "a" => {},
    ///     _ => {},
    /// }
    /// ```
    pub WILDCARD_IN_OR_PATTERNS,
    complexity,
    "a wildcard pattern used with others patterns in same match arm"
}

declare_clippy_lint! {
    /// **What it does:** Checks for matches being used to destructure a single-variant enum
    /// or tuple struct where a `let` will suffice.
    ///
    /// **Why is this bad?** Just readability – `let` doesn't nest, whereas a `match` does.
    ///
    /// **Known problems:** None.
    ///
    /// **Example:**
    /// ```rust
    /// enum Wrapper {
    ///     Data(i32),
    /// }
    ///
    /// let wrapper = Wrapper::Data(42);
    ///
    /// let data = match wrapper {
    ///     Wrapper::Data(i) => i,
    /// };
    /// ```
    ///
    /// The correct use would be:
    /// ```rust
    /// enum Wrapper {
    ///     Data(i32),
    /// }
    ///
    /// let wrapper = Wrapper::Data(42);
    /// let Wrapper::Data(data) = wrapper;
    /// ```
    pub INFALLIBLE_DESTRUCTURING_MATCH,
    style,
    "a `match` statement with a single infallible arm instead of a `let`"
}

declare_clippy_lint! {
    /// **What it does:** Checks for useless match that binds to only one value.
    ///
    /// **Why is this bad?** Readability and needless complexity.
    ///
    /// **Known problems:**  Suggested replacements may be incorrect when `match`
    /// is actually binding temporary value, bringing a 'dropped while borrowed' error.
    ///
    /// **Example:**
    /// ```rust
    /// # let a = 1;
    /// # let b = 2;
    ///
    /// // Bad
    /// match (a, b) {
    ///     (c, d) => {
    ///         // useless match
    ///     }
    /// }
    ///
    /// // Good
    /// let (c, d) = (a, b);
    /// ```
    pub MATCH_SINGLE_BINDING,
    complexity,
    "a match with a single binding instead of using `let` statement"
}

declare_clippy_lint! {
    /// **What it does:** Checks for unnecessary '..' pattern binding on struct when all fields are explicitly matched.
    ///
    /// **Why is this bad?** Correctness and readability. It's like having a wildcard pattern after
    /// matching all enum variants explicitly.
    ///
    /// **Known problems:** None.
    ///
    /// **Example:**
    /// ```rust
    /// # struct A { a: i32 }
    /// let a = A { a: 5 };
    ///
    /// // Bad
    /// match a {
    ///     A { a: 5, .. } => {},
    ///     _ => {},
    /// }
    ///
    /// // Good
    /// match a {
    ///     A { a: 5 } => {},
    ///     _ => {},
    /// }
    /// ```
    pub REST_PAT_IN_FULLY_BOUND_STRUCTS,
    restriction,
    "a match on a struct that binds all fields but still uses the wildcard pattern"
}

declare_clippy_lint! {
    /// **What it does:** Lint for redundant pattern matching over `Result`, `Option`,
    /// `std::task::Poll` or `std::net::IpAddr`
    ///
    /// **Why is this bad?** It's more concise and clear to just use the proper
    /// utility function
    ///
    /// **Known problems:** This will change the drop order for the matched type. Both `if let` and
    /// `while let` will drop the value at the end of the block, both `if` and `while` will drop the
    /// value before entering the block. For most types this change will not matter, but for a few
    /// types this will not be an acceptable change (e.g. locks). See the
    /// [reference](https://doc.rust-lang.org/reference/destructors.html#drop-scopes) for more about
    /// drop order.
    ///
    /// **Example:**
    ///
    /// ```rust
    /// # use std::task::Poll;
    /// # use std::net::{IpAddr, Ipv4Addr, Ipv6Addr};
    /// if let Ok(_) = Ok::<i32, i32>(42) {}
    /// if let Err(_) = Err::<i32, i32>(42) {}
    /// if let None = None::<()> {}
    /// if let Some(_) = Some(42) {}
    /// if let Poll::Pending = Poll::Pending::<()> {}
    /// if let Poll::Ready(_) = Poll::Ready(42) {}
    /// if let IpAddr::V4(_) = IpAddr::V4(Ipv4Addr::LOCALHOST) {}
    /// if let IpAddr::V6(_) = IpAddr::V6(Ipv6Addr::LOCALHOST) {}
    /// match Ok::<i32, i32>(42) {
    ///     Ok(_) => true,
    ///     Err(_) => false,
    /// };
    /// ```
    ///
    /// The more idiomatic use would be:
    ///
    /// ```rust
    /// # use std::task::Poll;
    /// # use std::net::{IpAddr, Ipv4Addr, Ipv6Addr};
    /// if Ok::<i32, i32>(42).is_ok() {}
    /// if Err::<i32, i32>(42).is_err() {}
    /// if None::<()>.is_none() {}
    /// if Some(42).is_some() {}
    /// if Poll::Pending::<()>.is_pending() {}
    /// if Poll::Ready(42).is_ready() {}
    /// if IpAddr::V4(Ipv4Addr::LOCALHOST).is_ipv4() {}
    /// if IpAddr::V6(Ipv6Addr::LOCALHOST).is_ipv6() {}
    /// Ok::<i32, i32>(42).is_ok();
    /// ```
    pub REDUNDANT_PATTERN_MATCHING,
    style,
    "use the proper utility function avoiding an `if let`"
}

declare_clippy_lint! {
    /// **What it does:** Checks for `match`  or `if let` expressions producing a
    /// `bool` that could be written using `matches!`
    ///
    /// **Why is this bad?** Readability and needless complexity.
    ///
    /// **Known problems:** This lint falsely triggers, if there are arms with
    /// `cfg` attributes that remove an arm evaluating to `false`.
    ///
    /// **Example:**
    /// ```rust
    /// let x = Some(5);
    ///
    /// // Bad
    /// let a = match x {
    ///     Some(0) => true,
    ///     _ => false,
    /// };
    ///
    /// let a = if let Some(0) = x {
    ///     true
    /// } else {
    ///     false
    /// };
    ///
    /// // Good
    /// let a = matches!(x, Some(0));
    /// ```
    pub MATCH_LIKE_MATCHES_MACRO,
    style,
    "a match that could be written with the matches! macro"
}

declare_clippy_lint! {
    /// **What it does:** Checks for `match` with identical arm bodies.
    ///
    /// **Why is this bad?** This is probably a copy & paste error. If arm bodies
    /// are the same on purpose, you can factor them
    /// [using `|`](https://doc.rust-lang.org/book/patterns.html#multiple-patterns).
    ///
    /// **Known problems:** False positive possible with order dependent `match`
    /// (see issue
    /// [#860](https://github.com/rust-lang/rust-clippy/issues/860)).
    ///
    /// **Example:**
    /// ```rust,ignore
    /// match foo {
    ///     Bar => bar(),
    ///     Quz => quz(),
    ///     Baz => bar(), // <= oops
    /// }
    /// ```
    ///
    /// This should probably be
    /// ```rust,ignore
    /// match foo {
    ///     Bar => bar(),
    ///     Quz => quz(),
    ///     Baz => baz(), // <= fixed
    /// }
    /// ```
    ///
    /// or if the original code was not a typo:
    /// ```rust,ignore
    /// match foo {
    ///     Bar | Baz => bar(), // <= shows the intent better
    ///     Quz => quz(),
    /// }
    /// ```
    pub MATCH_SAME_ARMS,
    pedantic,
    "`match` with identical arm bodies"
}

#[derive(Default)]
pub struct Matches {
    msrv: Option<RustcVersion>,
    infallible_destructuring_match_linted: bool,
}

impl Matches {
    #[must_use]
    pub fn new(msrv: Option<RustcVersion>) -> Self {
        Self {
            msrv,
            ..Matches::default()
        }
    }
}

impl_lint_pass!(Matches => [
    SINGLE_MATCH,
    MATCH_REF_PATS,
    MATCH_BOOL,
    SINGLE_MATCH_ELSE,
    MATCH_OVERLAPPING_ARM,
    MATCH_WILD_ERR_ARM,
    MATCH_AS_REF,
    WILDCARD_ENUM_MATCH_ARM,
    MATCH_WILDCARD_FOR_SINGLE_VARIANTS,
    WILDCARD_IN_OR_PATTERNS,
    MATCH_SINGLE_BINDING,
    INFALLIBLE_DESTRUCTURING_MATCH,
    REST_PAT_IN_FULLY_BOUND_STRUCTS,
    REDUNDANT_PATTERN_MATCHING,
    MATCH_LIKE_MATCHES_MACRO,
    MATCH_SAME_ARMS,
]);

impl<'tcx> LateLintPass<'tcx> for Matches {
    fn check_expr(&mut self, cx: &LateContext<'tcx>, expr: &'tcx Expr<'_>) {
        if in_external_macro(cx.sess(), expr.span) || in_macro(expr.span) {
            return;
        }

        redundant_pattern_match::check(cx, expr);

        if meets_msrv(self.msrv.as_ref(), &msrvs::MATCHES_MACRO) {
            if !check_match_like_matches(cx, expr) {
                lint_match_arms(cx, expr);
            }
        } else {
            lint_match_arms(cx, expr);
        }

        if let ExprKind::Match(ex, arms, MatchSource::Normal) = expr.kind {
            check_single_match(cx, ex, arms, expr);
            check_match_bool(cx, ex, arms, expr);
            check_overlapping_arms(cx, ex, arms);
            check_wild_err_arm(cx, ex, arms);
            check_wild_enum_match(cx, ex, arms);
            check_match_as_ref(cx, ex, arms, expr);
            check_wild_in_or_pats(cx, arms);

            if self.infallible_destructuring_match_linted {
                self.infallible_destructuring_match_linted = false;
            } else {
                check_match_single_binding(cx, ex, arms, expr);
            }
        }
        if let ExprKind::Match(ex, arms, _) = expr.kind {
            check_match_ref_pats(cx, ex, arms, expr);
        }
    }

    fn check_local(&mut self, cx: &LateContext<'tcx>, local: &'tcx Local<'_>) {
        if_chain! {
            if !in_external_macro(cx.sess(), local.span);
            if !in_macro(local.span);
            if let Some(expr) = local.init;
            if let ExprKind::Match(target, arms, MatchSource::Normal) = expr.kind;
            if arms.len() == 1 && arms[0].guard.is_none();
            if let PatKind::TupleStruct(
                QPath::Resolved(None, variant_name), args, _) = arms[0].pat.kind;
            if args.len() == 1;
            if let PatKind::Binding(_, arg, ..) = strip_pat_refs(args[0]).kind;
            let body = remove_blocks(arms[0].body);
            if path_to_local_id(body, arg);

            then {
                let mut applicability = Applicability::MachineApplicable;
                self.infallible_destructuring_match_linted = true;
                span_lint_and_sugg(
                    cx,
                    INFALLIBLE_DESTRUCTURING_MATCH,
                    local.span,
                    "you seem to be trying to use `match` to destructure a single infallible pattern. \
                    Consider using `let`",
                    "try this",
                    format!(
                        "let {}({}) = {};",
                        snippet_with_applicability(cx, variant_name.span, "..", &mut applicability),
                        snippet_with_applicability(cx, local.pat.span, "..", &mut applicability),
                        snippet_with_applicability(cx, target.span, "..", &mut applicability),
                    ),
                    applicability,
                );
            }
        }
    }

    fn check_pat(&mut self, cx: &LateContext<'tcx>, pat: &'tcx Pat<'_>) {
        if_chain! {
            if !in_external_macro(cx.sess(), pat.span);
            if !in_macro(pat.span);
            if let PatKind::Struct(QPath::Resolved(_, path), fields, true) = pat.kind;
            if let Some(def_id) = path.res.opt_def_id();
            let ty = cx.tcx.type_of(def_id);
            if let ty::Adt(def, _) = ty.kind();
            if def.is_struct() || def.is_union();
            if fields.len() == def.non_enum_variant().fields.len();

            then {
                span_lint_and_help(
                    cx,
                    REST_PAT_IN_FULLY_BOUND_STRUCTS,
                    pat.span,
                    "unnecessary use of `..` pattern in struct binding. All fields were already bound",
                    None,
                    "consider removing `..` from this binding",
                );
            }
        }
    }

    extract_msrv_attr!(LateContext);
}

#[rustfmt::skip]
fn check_single_match(cx: &LateContext<'_>, ex: &Expr<'_>, arms: &[Arm<'_>], expr: &Expr<'_>) {
    if arms.len() == 2 && arms[0].guard.is_none() && arms[1].guard.is_none() {
        if in_macro(expr.span) {
            // Don't lint match expressions present in
            // macro_rules! block
            return;
        }
        if let PatKind::Or(..) = arms[0].pat.kind {
            // don't lint for or patterns for now, this makes
            // the lint noisy in unnecessary situations
            return;
        }
        let els = arms[1].body;
        let els = if is_unit_expr(remove_blocks(els)) {
            None
        } else if let ExprKind::Block(Block { stmts, expr: block_expr, .. }, _) = els.kind {
            if stmts.len() == 1 && block_expr.is_none() || stmts.is_empty() && block_expr.is_some() {
                // single statement/expr "else" block, don't lint
                return;
            }
            // block with 2+ statements or 1 expr and 1+ statement
            Some(els)
        } else {
            // not a block, don't lint
            return;
        };

        let ty = cx.typeck_results().expr_ty(ex);
        if *ty.kind() != ty::Bool || is_allowed(cx, MATCH_BOOL, ex.hir_id) {
            check_single_match_single_pattern(cx, ex, arms, expr, els);
            check_single_match_opt_like(cx, ex, arms, expr, ty, els);
        }
    }
}

fn check_single_match_single_pattern(
    cx: &LateContext<'_>,
    ex: &Expr<'_>,
    arms: &[Arm<'_>],
    expr: &Expr<'_>,
    els: Option<&Expr<'_>>,
) {
    if is_wild(&arms[1].pat) {
        report_single_match_single_pattern(cx, ex, arms, expr, els);
    }
}

fn report_single_match_single_pattern(
    cx: &LateContext<'_>,
    ex: &Expr<'_>,
    arms: &[Arm<'_>],
    expr: &Expr<'_>,
    els: Option<&Expr<'_>>,
) {
    let lint = if els.is_some() { SINGLE_MATCH_ELSE } else { SINGLE_MATCH };
    let els_str = els.map_or(String::new(), |els| {
        format!(" else {}", expr_block(cx, els, None, "..", Some(expr.span)))
    });

    let (pat, pat_ref_count) = peel_hir_pat_refs(arms[0].pat);
    let (msg, sugg) = if_chain! {
        if let PatKind::Path(_) | PatKind::Lit(_) = pat.kind;
        let (ty, ty_ref_count) = peel_mid_ty_refs(cx.typeck_results().expr_ty(ex));
        if let Some(spe_trait_id) = cx.tcx.lang_items().structural_peq_trait();
        if let Some(pe_trait_id) = cx.tcx.lang_items().eq_trait();
        if ty.is_integral() || ty.is_char() || ty.is_str()
            || (implements_trait(cx, ty, spe_trait_id, &[])
                && implements_trait(cx, ty, pe_trait_id, &[ty.into()]));
        then {
            // scrutinee derives PartialEq and the pattern is a constant.
            let pat_ref_count = match pat.kind {
                // string literals are already a reference.
                PatKind::Lit(Expr { kind: ExprKind::Lit(lit), .. }) if lit.node.is_str() => pat_ref_count + 1,
                _ => pat_ref_count,
            };
            // References are only implicitly added to the pattern, so no overflow here.
            // e.g. will work: match &Some(_) { Some(_) => () }
            // will not: match Some(_) { &Some(_) => () }
            let ref_count_diff = ty_ref_count - pat_ref_count;

            // Try to remove address of expressions first.
            let (ex, removed) = peel_n_hir_expr_refs(ex, ref_count_diff);
            let ref_count_diff = ref_count_diff - removed;

            let msg = "you seem to be trying to use `match` for an equality check. Consider using `if`";
            let sugg = format!(
                "if {} == {}{} {}{}",
                snippet(cx, ex.span, ".."),
                // PartialEq for different reference counts may not exist.
                "&".repeat(ref_count_diff),
                snippet(cx, arms[0].pat.span, ".."),
                expr_block(cx, arms[0].body, None, "..", Some(expr.span)),
                els_str,
            );
            (msg, sugg)
        } else {
            let msg = "you seem to be trying to use `match` for destructuring a single pattern. Consider using `if let`";
            let sugg = format!(
                "if let {} = {} {}{}",
                snippet(cx, arms[0].pat.span, ".."),
                snippet(cx, ex.span, ".."),
                expr_block(cx, arms[0].body, None, "..", Some(expr.span)),
                els_str,
            );
            (msg, sugg)
        }
    };

    span_lint_and_sugg(
        cx,
        lint,
        expr.span,
        msg,
        "try this",
        sugg,
        Applicability::HasPlaceholders,
    );
}

fn check_single_match_opt_like(
    cx: &LateContext<'_>,
    ex: &Expr<'_>,
    arms: &[Arm<'_>],
    expr: &Expr<'_>,
    ty: Ty<'_>,
    els: Option<&Expr<'_>>,
) {
    // list of candidate `Enum`s we know will never get any more members
    let candidates = &[
        (&paths::COW, "Borrowed"),
        (&paths::COW, "Cow::Borrowed"),
        (&paths::COW, "Cow::Owned"),
        (&paths::COW, "Owned"),
        (&paths::OPTION, "None"),
        (&paths::RESULT, "Err"),
        (&paths::RESULT, "Ok"),
    ];

    let path = match arms[1].pat.kind {
        PatKind::TupleStruct(ref path, inner, _) => {
            // Contains any non wildcard patterns (e.g., `Err(err)`)?
            if !inner.iter().all(is_wild) {
                return;
            }
            rustc_hir_pretty::to_string(rustc_hir_pretty::NO_ANN, |s| s.print_qpath(path, false))
        },
        PatKind::Binding(BindingAnnotation::Unannotated, .., ident, None) => ident.to_string(),
        PatKind::Path(ref path) => {
            rustc_hir_pretty::to_string(rustc_hir_pretty::NO_ANN, |s| s.print_qpath(path, false))
        },
        _ => return,
    };

    for &(ty_path, pat_path) in candidates {
        if path == *pat_path && match_type(cx, ty, ty_path) {
            report_single_match_single_pattern(cx, ex, arms, expr, els);
        }
    }
}

fn check_match_bool(cx: &LateContext<'_>, ex: &Expr<'_>, arms: &[Arm<'_>], expr: &Expr<'_>) {
    // Type of expression is `bool`.
    if *cx.typeck_results().expr_ty(ex).kind() == ty::Bool {
        span_lint_and_then(
            cx,
            MATCH_BOOL,
            expr.span,
            "you seem to be trying to match on a boolean expression",
            move |diag| {
                if arms.len() == 2 {
                    // no guards
                    let exprs = if let PatKind::Lit(arm_bool) = arms[0].pat.kind {
                        if let ExprKind::Lit(ref lit) = arm_bool.kind {
                            match lit.node {
                                LitKind::Bool(true) => Some((&*arms[0].body, &*arms[1].body)),
                                LitKind::Bool(false) => Some((&*arms[1].body, &*arms[0].body)),
                                _ => None,
                            }
                        } else {
                            None
                        }
                    } else {
                        None
                    };

                    if let Some((true_expr, false_expr)) = exprs {
                        let sugg = match (is_unit_expr(true_expr), is_unit_expr(false_expr)) {
                            (false, false) => Some(format!(
                                "if {} {} else {}",
                                snippet(cx, ex.span, "b"),
                                expr_block(cx, true_expr, None, "..", Some(expr.span)),
                                expr_block(cx, false_expr, None, "..", Some(expr.span))
                            )),
                            (false, true) => Some(format!(
                                "if {} {}",
                                snippet(cx, ex.span, "b"),
                                expr_block(cx, true_expr, None, "..", Some(expr.span))
                            )),
                            (true, false) => {
                                let test = Sugg::hir(cx, ex, "..");
                                Some(format!(
                                    "if {} {}",
                                    !test,
                                    expr_block(cx, false_expr, None, "..", Some(expr.span))
                                ))
                            },
                            (true, true) => None,
                        };

                        if let Some(sugg) = sugg {
                            diag.span_suggestion(
                                expr.span,
                                "consider using an `if`/`else` expression",
                                sugg,
                                Applicability::HasPlaceholders,
                            );
                        }
                    }
                }
            },
        );
    }
}

fn check_overlapping_arms<'tcx>(cx: &LateContext<'tcx>, ex: &'tcx Expr<'_>, arms: &'tcx [Arm<'_>]) {
    if arms.len() >= 2 && cx.typeck_results().expr_ty(ex).is_integral() {
        let ranges = all_ranges(cx, arms, cx.typeck_results().expr_ty(ex));
        let type_ranges = type_ranges(&ranges);
        if !type_ranges.is_empty() {
            if let Some((start, end)) = overlapping(&type_ranges) {
                span_lint_and_note(
                    cx,
                    MATCH_OVERLAPPING_ARM,
                    start.span,
                    "some ranges overlap",
                    Some(end.span),
                    "overlaps with this",
                );
            }
        }
    }
}

fn check_wild_err_arm<'tcx>(cx: &LateContext<'tcx>, ex: &Expr<'tcx>, arms: &[Arm<'tcx>]) {
    let ex_ty = cx.typeck_results().expr_ty(ex).peel_refs();
    if is_type_diagnostic_item(cx, ex_ty, sym::result_type) {
        for arm in arms {
            if let PatKind::TupleStruct(ref path, inner, _) = arm.pat.kind {
                let path_str = rustc_hir_pretty::to_string(rustc_hir_pretty::NO_ANN, |s| s.print_qpath(path, false));
                if path_str == "Err" {
                    let mut matching_wild = inner.iter().any(is_wild);
                    let mut ident_bind_name = String::from("_");
                    if !matching_wild {
                        // Looking for unused bindings (i.e.: `_e`)
                        for pat in inner.iter() {
                            if let PatKind::Binding(_, id, ident, None) = pat.kind {
                                if ident.as_str().starts_with('_')
                                    && !LocalUsedVisitor::new(cx, id).check_expr(arm.body)
                                {
                                    ident_bind_name = (&ident.name.as_str()).to_string();
                                    matching_wild = true;
                                }
                            }
                        }
                    }
                    if_chain! {
                        if matching_wild;
                        if let ExprKind::Block(block, _) = arm.body.kind;
                        if is_panic_block(block);
                        then {
                            // `Err(_)` or `Err(_e)` arm with `panic!` found
                            span_lint_and_note(cx,
                                MATCH_WILD_ERR_ARM,
                                arm.pat.span,
                                &format!("`Err({})` matches all errors", &ident_bind_name),
                                None,
                                "match each error separately or use the error output, or use `.except(msg)` if the error case is unreachable",
                            );
                        }
                    }
                }
            }
        }
    }
}

enum CommonPrefixSearcher<'a> {
    None,
    Path(&'a [PathSegment<'a>]),
    Mixed,
}
impl CommonPrefixSearcher<'a> {
    fn with_path(&mut self, path: &'a [PathSegment<'a>]) {
        match path {
            [path @ .., _] => self.with_prefix(path),
            [] => (),
        }
    }

    fn with_prefix(&mut self, path: &'a [PathSegment<'a>]) {
        match self {
            Self::None => *self = Self::Path(path),
            Self::Path(self_path)
                if path
                    .iter()
                    .map(|p| p.ident.name)
                    .eq(self_path.iter().map(|p| p.ident.name)) => {},
            Self::Path(_) => *self = Self::Mixed,
            Self::Mixed => (),
        }
    }
}

fn is_doc_hidden(cx: &LateContext<'_>, variant_def: &VariantDef) -> bool {
    let attrs = cx.tcx.get_attrs(variant_def.def_id);
    clippy_utils::attrs::is_doc_hidden(attrs)
}

#[allow(clippy::too_many_lines)]
fn check_wild_enum_match(cx: &LateContext<'_>, ex: &Expr<'_>, arms: &[Arm<'_>]) {
    let ty = cx.typeck_results().expr_ty(ex).peel_refs();
    let adt_def = match ty.kind() {
        ty::Adt(adt_def, _)
            if adt_def.is_enum()
                && !(is_type_diagnostic_item(cx, ty, sym::option_type)
                    || is_type_diagnostic_item(cx, ty, sym::result_type)) =>
        {
            adt_def
        },
        _ => return,
    };

    // First pass - check for violation, but don't do much book-keeping because this is hopefully
    // the uncommon case, and the book-keeping is slightly expensive.
    let mut wildcard_span = None;
    let mut wildcard_ident = None;
    let mut has_non_wild = false;
    for arm in arms {
        match peel_hir_pat_refs(arm.pat).0.kind {
            PatKind::Wild => wildcard_span = Some(arm.pat.span),
            PatKind::Binding(_, _, ident, None) => {
                wildcard_span = Some(arm.pat.span);
                wildcard_ident = Some(ident);
            },
            _ => has_non_wild = true,
        }
    }
    let wildcard_span = match wildcard_span {
        Some(x) if has_non_wild => x,
        _ => return,
    };

    // Accumulate the variants which should be put in place of the wildcard because they're not
    // already covered.
    let mut missing_variants: Vec<_> = adt_def.variants.iter().collect();

    let mut path_prefix = CommonPrefixSearcher::None;
    for arm in arms {
        // Guards mean that this case probably isn't exhaustively covered. Technically
        // this is incorrect, as we should really check whether each variant is exhaustively
        // covered by the set of guards that cover it, but that's really hard to do.
        recurse_or_patterns(arm.pat, |pat| {
            let path = match &peel_hir_pat_refs(pat).0.kind {
                PatKind::Path(path) => {
                    #[allow(clippy::match_same_arms)]
                    let id = match cx.qpath_res(path, pat.hir_id) {
                        Res::Def(DefKind::Const | DefKind::ConstParam | DefKind::AnonConst, _) => return,
                        Res::Def(_, id) => id,
                        _ => return,
                    };
                    if arm.guard.is_none() {
                        missing_variants.retain(|e| e.ctor_def_id != Some(id));
                    }
                    path
                },
                PatKind::TupleStruct(path, patterns, ..) => {
                    if let Some(id) = cx.qpath_res(path, pat.hir_id).opt_def_id() {
                        if arm.guard.is_none() && patterns.iter().all(|p| !is_refutable(cx, p)) {
                            missing_variants.retain(|e| e.ctor_def_id != Some(id));
                        }
                    }
                    path
                },
                PatKind::Struct(path, patterns, ..) => {
                    if let Some(id) = cx.qpath_res(path, pat.hir_id).opt_def_id() {
                        if arm.guard.is_none() && patterns.iter().all(|p| !is_refutable(cx, p.pat)) {
                            missing_variants.retain(|e| e.def_id != id);
                        }
                    }
                    path
                },
                _ => return,
            };
            match path {
                QPath::Resolved(_, path) => path_prefix.with_path(path.segments),
                QPath::TypeRelative(
                    hir::Ty {
                        kind: TyKind::Path(QPath::Resolved(_, path)),
                        ..
                    },
                    _,
                ) => path_prefix.with_prefix(path.segments),
                _ => (),
            }
        });
    }

    let format_suggestion = |variant: &VariantDef| {
        format!(
            "{}{}{}{}",
            if let Some(ident) = wildcard_ident {
                format!("{} @ ", ident.name)
            } else {
                String::new()
            },
            if let CommonPrefixSearcher::Path(path_prefix) = path_prefix {
                let mut s = String::new();
                for seg in path_prefix {
                    s.push_str(&seg.ident.as_str());
                    s.push_str("::");
                }
                s
            } else {
                let mut s = cx.tcx.def_path_str(adt_def.did);
                s.push_str("::");
                s
            },
            variant.ident.name,
            match variant.ctor_kind {
                CtorKind::Fn if variant.fields.len() == 1 => "(_)",
                CtorKind::Fn => "(..)",
                CtorKind::Const => "",
                CtorKind::Fictive => "{ .. }",
            }
        )
    };

    match missing_variants.as_slice() {
        [] => (),
        [x] if !adt_def.is_variant_list_non_exhaustive() && !is_doc_hidden(cx, x) => span_lint_and_sugg(
            cx,
            MATCH_WILDCARD_FOR_SINGLE_VARIANTS,
            wildcard_span,
            "wildcard matches only a single variant and will also match any future added variants",
            "try this",
            format_suggestion(x),
            Applicability::MaybeIncorrect,
        ),
        variants => {
            let mut suggestions: Vec<_> = variants.iter().copied().map(format_suggestion).collect();
            let message = if adt_def.is_variant_list_non_exhaustive() {
                suggestions.push("_".into());
                "wildcard matches known variants and will also match future added variants"
            } else {
                "wildcard match will also match any future added variants"
            };

            span_lint_and_sugg(
                cx,
                WILDCARD_ENUM_MATCH_ARM,
                wildcard_span,
                message,
                "try this",
                suggestions.join(" | "),
                Applicability::MaybeIncorrect,
            );
        },
    };
}

// If the block contains only a `panic!` macro (as expression or statement)
fn is_panic_block(block: &Block<'_>) -> bool {
    match (&block.expr, block.stmts.len(), block.stmts.first()) {
        (&Some(exp), 0, _) => is_expn_of(exp.span, "panic").is_some() && is_expn_of(exp.span, "unreachable").is_none(),
        (&None, 1, Some(stmt)) => {
            is_expn_of(stmt.span, "panic").is_some() && is_expn_of(stmt.span, "unreachable").is_none()
        },
        _ => false,
    }
}

fn check_match_ref_pats(cx: &LateContext<'_>, ex: &Expr<'_>, arms: &[Arm<'_>], expr: &Expr<'_>) {
    if has_only_ref_pats(arms) {
        let mut suggs = Vec::with_capacity(arms.len() + 1);
        let (title, msg) = if let ExprKind::AddrOf(BorrowKind::Ref, Mutability::Not, inner) = ex.kind {
            let span = ex.span.source_callsite();
            suggs.push((span, Sugg::hir_with_macro_callsite(cx, inner, "..").to_string()));
            (
                "you don't need to add `&` to both the expression and the patterns",
                "try",
            )
        } else {
            let span = ex.span.source_callsite();
            suggs.push((span, Sugg::hir_with_macro_callsite(cx, ex, "..").deref().to_string()));
            (
                "you don't need to add `&` to all patterns",
                "instead of prefixing all patterns with `&`, you can dereference the expression",
            )
        };

        suggs.extend(arms.iter().filter_map(|a| {
            if let PatKind::Ref(refp, _) = a.pat.kind {
                Some((a.pat.span, snippet(cx, refp.span, "..").to_string()))
            } else {
                None
            }
        }));

        span_lint_and_then(cx, MATCH_REF_PATS, expr.span, title, |diag| {
            if !expr.span.from_expansion() {
                multispan_sugg(diag, msg, suggs);
            }
        });
    }
}

fn check_match_as_ref(cx: &LateContext<'_>, ex: &Expr<'_>, arms: &[Arm<'_>], expr: &Expr<'_>) {
    if arms.len() == 2 && arms[0].guard.is_none() && arms[1].guard.is_none() {
        let arm_ref: Option<BindingAnnotation> = if is_none_arm(cx, &arms[0]) {
            is_ref_some_arm(cx, &arms[1])
        } else if is_none_arm(cx, &arms[1]) {
            is_ref_some_arm(cx, &arms[0])
        } else {
            None
        };
        if let Some(rb) = arm_ref {
            let suggestion = if rb == BindingAnnotation::Ref {
                "as_ref"
            } else {
                "as_mut"
            };

            let output_ty = cx.typeck_results().expr_ty(expr);
            let input_ty = cx.typeck_results().expr_ty(ex);

            let cast = if_chain! {
                if let ty::Adt(_, substs) = input_ty.kind();
                let input_ty = substs.type_at(0);
                if let ty::Adt(_, substs) = output_ty.kind();
                let output_ty = substs.type_at(0);
                if let ty::Ref(_, output_ty, _) = *output_ty.kind();
                if input_ty != output_ty;
                then {
                    ".map(|x| x as _)"
                } else {
                    ""
                }
            };

            let mut applicability = Applicability::MachineApplicable;
            span_lint_and_sugg(
                cx,
                MATCH_AS_REF,
                expr.span,
                &format!("use `{}()` instead", suggestion),
                "try this",
                format!(
                    "{}.{}(){}",
                    snippet_with_applicability(cx, ex.span, "_", &mut applicability),
                    suggestion,
                    cast,
                ),
                applicability,
            );
        }
    }
}

fn check_wild_in_or_pats(cx: &LateContext<'_>, arms: &[Arm<'_>]) {
    for arm in arms {
        if let PatKind::Or(fields) = arm.pat.kind {
            // look for multiple fields in this arm that contains at least one Wild pattern
            if fields.len() > 1 && fields.iter().any(is_wild) {
                span_lint_and_help(
                    cx,
                    WILDCARD_IN_OR_PATTERNS,
                    arm.pat.span,
                    "wildcard pattern covers any other pattern as it will match anyway",
                    None,
                    "consider handling `_` separately",
                );
            }
        }
    }
}

/// Lint a `match` or `if let .. { .. } else { .. }` expr that could be replaced by `matches!`
fn check_match_like_matches<'tcx>(cx: &LateContext<'tcx>, expr: &'tcx Expr<'_>) -> bool {
    if let ExprKind::Match(ex, arms, ref match_source) = &expr.kind {
        match match_source {
            MatchSource::Normal => find_matches_sugg(cx, ex, arms, expr, false),
            MatchSource::IfLetDesugar { .. } => find_matches_sugg(cx, ex, arms, expr, true),
            _ => false,
        }
    } else {
        false
    }
}

/// Lint a `match` or desugared `if let` for replacement by `matches!`
fn find_matches_sugg(cx: &LateContext<'_>, ex: &Expr<'_>, arms: &[Arm<'_>], expr: &Expr<'_>, desugared: bool) -> bool {
    if_chain! {
        if arms.len() >= 2;
        if cx.typeck_results().expr_ty(expr).is_bool();
        if let Some((b1_arm, b0_arms)) = arms.split_last();
        if let Some(b0) = find_bool_lit(&b0_arms[0].body.kind, desugared);
        if let Some(b1) = find_bool_lit(&b1_arm.body.kind, desugared);
        if is_wild(&b1_arm.pat);
        if b0 != b1;
        let if_guard = &b0_arms[0].guard;
        if if_guard.is_none() || b0_arms.len() == 1;
        if cx.tcx.hir().attrs(b0_arms[0].hir_id).is_empty();
        if b0_arms[1..].iter()
            .all(|arm| {
                find_bool_lit(&arm.body.kind, desugared).map_or(false, |b| b == b0) &&
                arm.guard.is_none() && cx.tcx.hir().attrs(arm.hir_id).is_empty()
            });
        then {
            // The suggestion may be incorrect, because some arms can have `cfg` attributes
            // evaluated into `false` and so such arms will be stripped before.
            let mut applicability = Applicability::MaybeIncorrect;
            let pat = {
                use itertools::Itertools as _;
                b0_arms.iter()
                    .map(|arm| snippet_with_applicability(cx, arm.pat.span, "..", &mut applicability))
                    .join(" | ")
            };
            let pat_and_guard = if let Some(Guard::If(g)) = if_guard {
                format!("{} if {}", pat, snippet_with_applicability(cx, g.span, "..", &mut applicability))
            } else {
                pat
            };

            // strip potential borrows (#6503), but only if the type is a reference
            let mut ex_new = ex;
            if let ExprKind::AddrOf(BorrowKind::Ref, .., ex_inner) = ex.kind {
                if let ty::Ref(..) = cx.typeck_results().expr_ty(ex_inner).kind() {
                    ex_new = ex_inner;
                }
            };
            span_lint_and_sugg(
                cx,
                MATCH_LIKE_MATCHES_MACRO,
                expr.span,
                &format!("{} expression looks like `matches!` macro", if desugared { "if let .. else" } else { "match" }),
                "try this",
                format!(
                    "{}matches!({}, {})",
                    if b0 { "" } else { "!" },
                    snippet_with_applicability(cx, ex_new.span, "..", &mut applicability),
                    pat_and_guard,
                ),
                applicability,
            );
            true
        } else {
            false
        }
    }
}

/// Extract a `bool` or `{ bool }`
fn find_bool_lit(ex: &ExprKind<'_>, desugared: bool) -> Option<bool> {
    match ex {
        ExprKind::Lit(Spanned {
            node: LitKind::Bool(b), ..
        }) => Some(*b),
        ExprKind::Block(
            rustc_hir::Block {
                stmts: &[],
                expr: Some(exp),
                ..
            },
            _,
        ) if desugared => {
            if let ExprKind::Lit(Spanned {
                node: LitKind::Bool(b), ..
            }) = exp.kind
            {
                Some(b)
            } else {
                None
            }
        },
        _ => None,
    }
}

#[allow(clippy::too_many_lines)]
fn check_match_single_binding<'a>(cx: &LateContext<'a>, ex: &Expr<'a>, arms: &[Arm<'_>], expr: &Expr<'_>) {
    if in_macro(expr.span) || arms.len() != 1 || is_refutable(cx, arms[0].pat) {
        return;
    }

    // HACK:
    // This is a hack to deal with arms that are excluded by macros like `#[cfg]`. It is only used here
    // to prevent false positives as there is currently no better way to detect if code was excluded by
    // a macro. See PR #6435
    if_chain! {
        if let Some(match_snippet) = snippet_opt(cx, expr.span);
        if let Some(arm_snippet) = snippet_opt(cx, arms[0].span);
        if let Some(ex_snippet) = snippet_opt(cx, ex.span);
        let rest_snippet = match_snippet.replace(&arm_snippet, "").replace(&ex_snippet, "");
        if rest_snippet.contains("=>");
        then {
            // The code it self contains another thick arrow "=>"
            // -> Either another arm or a comment
            return;
        }
    }

    let matched_vars = ex.span;
    let bind_names = arms[0].pat.span;
    let match_body = remove_blocks(arms[0].body);
    let mut snippet_body = if match_body.span.from_expansion() {
        Sugg::hir_with_macro_callsite(cx, match_body, "..").to_string()
    } else {
        snippet_block(cx, match_body.span, "..", Some(expr.span)).to_string()
    };

    // Do we need to add ';' to suggestion ?
    match match_body.kind {
        ExprKind::Block(block, _) => {
            // macro + expr_ty(body) == ()
            if block.span.from_expansion() && cx.typeck_results().expr_ty(match_body).is_unit() {
                snippet_body.push(';');
            }
        },
        _ => {
            // expr_ty(body) == ()
            if cx.typeck_results().expr_ty(match_body).is_unit() {
                snippet_body.push(';');
            }
        },
    }

    let mut applicability = Applicability::MaybeIncorrect;
    match arms[0].pat.kind {
        PatKind::Binding(..) | PatKind::Tuple(_, _) | PatKind::Struct(..) => {
            // If this match is in a local (`let`) stmt
            let (target_span, sugg) = if let Some(parent_let_node) = opt_parent_let(cx, ex) {
                (
                    parent_let_node.span,
                    format!(
                        "let {} = {};\n{}let {} = {};",
                        snippet_with_applicability(cx, bind_names, "..", &mut applicability),
                        snippet_with_applicability(cx, matched_vars, "..", &mut applicability),
                        " ".repeat(indent_of(cx, expr.span).unwrap_or(0)),
                        snippet_with_applicability(cx, parent_let_node.pat.span, "..", &mut applicability),
                        snippet_body
                    ),
                )
            } else {
                // If we are in closure, we need curly braces around suggestion
                let mut indent = " ".repeat(indent_of(cx, ex.span).unwrap_or(0));
                let (mut cbrace_start, mut cbrace_end) = ("".to_string(), "".to_string());
                if let Some(parent_expr) = get_parent_expr(cx, expr) {
                    if let ExprKind::Closure(..) = parent_expr.kind {
                        cbrace_end = format!("\n{}}}", indent);
                        // Fix body indent due to the closure
                        indent = " ".repeat(indent_of(cx, bind_names).unwrap_or(0));
                        cbrace_start = format!("{{\n{}", indent);
                    }
                }
                // If the parent is already an arm, and the body is another match statement,
                // we need curly braces around suggestion
                let parent_node_id = cx.tcx.hir().get_parent_node(expr.hir_id);
                if let Node::Arm(arm) = &cx.tcx.hir().get(parent_node_id) {
                    if let ExprKind::Match(..) = arm.body.kind {
                        cbrace_end = format!("\n{}}}", indent);
                        // Fix body indent due to the match
                        indent = " ".repeat(indent_of(cx, bind_names).unwrap_or(0));
                        cbrace_start = format!("{{\n{}", indent);
                    }
                }
                (
                    expr.span,
                    format!(
                        "{}let {} = {};\n{}{}{}",
                        cbrace_start,
                        snippet_with_applicability(cx, bind_names, "..", &mut applicability),
                        snippet_with_applicability(cx, matched_vars, "..", &mut applicability),
                        indent,
                        snippet_body,
                        cbrace_end
                    ),
                )
            };
            span_lint_and_sugg(
                cx,
                MATCH_SINGLE_BINDING,
                target_span,
                "this match could be written as a `let` statement",
                "consider using `let` statement",
                sugg,
                applicability,
            );
        },
        PatKind::Wild => {
            if ex.can_have_side_effects() {
                let indent = " ".repeat(indent_of(cx, expr.span).unwrap_or(0));
                let sugg = format!(
                    "{};\n{}{}",
                    snippet_with_applicability(cx, ex.span, "..", &mut applicability),
                    indent,
                    snippet_body
                );
                span_lint_and_sugg(
                    cx,
                    MATCH_SINGLE_BINDING,
                    expr.span,
                    "this match could be replaced by its scrutinee and body",
                    "consider using the scrutinee and body instead",
                    sugg,
                    applicability,
<<<<<<< HEAD
                )
=======
                );
>>>>>>> cf5f8945
            } else {
                span_lint_and_sugg(
                    cx,
                    MATCH_SINGLE_BINDING,
                    expr.span,
                    "this match could be replaced by its body itself",
                    "consider using the match body instead",
                    snippet_body,
                    Applicability::MachineApplicable,
                );
            }
        },
        _ => (),
    }
}

/// Returns true if the `ex` match expression is in a local (`let`) statement
fn opt_parent_let<'a>(cx: &LateContext<'a>, ex: &Expr<'a>) -> Option<&'a Local<'a>> {
    let map = &cx.tcx.hir();
    if_chain! {
        if let Some(Node::Expr(parent_arm_expr)) = map.find(map.get_parent_node(ex.hir_id));
        if let Some(Node::Local(parent_let_expr)) = map.find(map.get_parent_node(parent_arm_expr.hir_id));
        then {
            return Some(parent_let_expr);
        }
    }
    None
}

/// Gets all arms that are unbounded `PatRange`s.
fn all_ranges<'tcx>(cx: &LateContext<'tcx>, arms: &'tcx [Arm<'_>], ty: Ty<'tcx>) -> Vec<SpannedRange<Constant>> {
    arms.iter()
        .filter_map(|arm| {
            if let Arm { pat, guard: None, .. } = *arm {
                if let PatKind::Range(ref lhs, ref rhs, range_end) = pat.kind {
                    let lhs = match lhs {
                        Some(lhs) => constant(cx, cx.typeck_results(), lhs)?.0,
                        None => miri_to_const(ty.numeric_min_val(cx.tcx)?)?,
                    };
                    let rhs = match rhs {
                        Some(rhs) => constant(cx, cx.typeck_results(), rhs)?.0,
                        None => miri_to_const(ty.numeric_max_val(cx.tcx)?)?,
                    };
                    let rhs = match range_end {
                        RangeEnd::Included => Bound::Included(rhs),
                        RangeEnd::Excluded => Bound::Excluded(rhs),
                    };
                    return Some(SpannedRange {
                        span: pat.span,
                        node: (lhs, rhs),
                    });
                }

                if let PatKind::Lit(value) = pat.kind {
                    let value = constant(cx, cx.typeck_results(), value)?.0;
                    return Some(SpannedRange {
                        span: pat.span,
                        node: (value.clone(), Bound::Included(value)),
                    });
                }
            }
            None
        })
        .collect()
}

#[derive(Debug, Eq, PartialEq)]
pub struct SpannedRange<T> {
    pub span: Span,
    pub node: (T, Bound<T>),
}

type TypedRanges = Vec<SpannedRange<u128>>;

/// Gets all `Int` ranges or all `Uint` ranges. Mixed types are an error anyway
/// and other types than
/// `Uint` and `Int` probably don't make sense.
fn type_ranges(ranges: &[SpannedRange<Constant>]) -> TypedRanges {
    ranges
        .iter()
        .filter_map(|range| match range.node {
            (Constant::Int(start), Bound::Included(Constant::Int(end))) => Some(SpannedRange {
                span: range.span,
                node: (start, Bound::Included(end)),
            }),
            (Constant::Int(start), Bound::Excluded(Constant::Int(end))) => Some(SpannedRange {
                span: range.span,
                node: (start, Bound::Excluded(end)),
            }),
            (Constant::Int(start), Bound::Unbounded) => Some(SpannedRange {
                span: range.span,
                node: (start, Bound::Unbounded),
            }),
            _ => None,
        })
        .collect()
}

fn is_unit_expr(expr: &Expr<'_>) -> bool {
    match expr.kind {
        ExprKind::Tup(v) if v.is_empty() => true,
        ExprKind::Block(b, _) if b.stmts.is_empty() && b.expr.is_none() => true,
        _ => false,
    }
}

// Checks if arm has the form `None => None`
fn is_none_arm(cx: &LateContext<'_>, arm: &Arm<'_>) -> bool {
    matches!(arm.pat.kind, PatKind::Path(ref qpath) if is_lang_ctor(cx, qpath, OptionNone))
}

// Checks if arm has the form `Some(ref v) => Some(v)` (checks for `ref` and `ref mut`)
fn is_ref_some_arm(cx: &LateContext<'_>, arm: &Arm<'_>) -> Option<BindingAnnotation> {
    if_chain! {
        if let PatKind::TupleStruct(ref qpath, [first_pat, ..], _) = arm.pat.kind;
        if is_lang_ctor(cx, qpath, OptionSome);
        if let PatKind::Binding(rb, .., ident, _) = first_pat.kind;
        if rb == BindingAnnotation::Ref || rb == BindingAnnotation::RefMut;
        if let ExprKind::Call(e, args) = remove_blocks(arm.body).kind;
        if let ExprKind::Path(ref some_path) = e.kind;
        if is_lang_ctor(cx, some_path, OptionSome) && args.len() == 1;
        if let ExprKind::Path(QPath::Resolved(_, path2)) = args[0].kind;
        if path2.segments.len() == 1 && ident.name == path2.segments[0].ident.name;
        then {
            return Some(rb)
        }
    }
    None
}

fn has_only_ref_pats(arms: &[Arm<'_>]) -> bool {
    let mapped = arms
        .iter()
        .map(|a| {
            match a.pat.kind {
                PatKind::Ref(..) => Some(true), // &-patterns
                PatKind::Wild => Some(false),   // an "anything" wildcard is also fine
                _ => None,                      // any other pattern is not fine
            }
        })
        .collect::<Option<Vec<bool>>>();
    // look for Some(v) where there's at least one true element
    mapped.map_or(false, |v| v.iter().any(|el| *el))
}

pub fn overlapping<T>(ranges: &[SpannedRange<T>]) -> Option<(&SpannedRange<T>, &SpannedRange<T>)>
where
    T: Copy + Ord,
{
    #[derive(Copy, Clone, Debug, Eq, PartialEq)]
    enum Kind<'a, T> {
        Start(T, &'a SpannedRange<T>),
        End(Bound<T>, &'a SpannedRange<T>),
    }

    impl<'a, T: Copy> Kind<'a, T> {
        fn range(&self) -> &'a SpannedRange<T> {
            match *self {
                Kind::Start(_, r) | Kind::End(_, r) => r,
            }
        }

        fn value(self) -> Bound<T> {
            match self {
                Kind::Start(t, _) => Bound::Included(t),
                Kind::End(t, _) => t,
            }
        }
    }

    impl<'a, T: Copy + Ord> PartialOrd for Kind<'a, T> {
        fn partial_cmp(&self, other: &Self) -> Option<Ordering> {
            Some(self.cmp(other))
        }
    }

    impl<'a, T: Copy + Ord> Ord for Kind<'a, T> {
        fn cmp(&self, other: &Self) -> Ordering {
            match (self.value(), other.value()) {
                (Bound::Included(a), Bound::Included(b)) | (Bound::Excluded(a), Bound::Excluded(b)) => a.cmp(&b),
                // Range patterns cannot be unbounded (yet)
                (Bound::Unbounded, _) | (_, Bound::Unbounded) => unimplemented!(),
                (Bound::Included(a), Bound::Excluded(b)) => match a.cmp(&b) {
                    Ordering::Equal => Ordering::Greater,
                    other => other,
                },
                (Bound::Excluded(a), Bound::Included(b)) => match a.cmp(&b) {
                    Ordering::Equal => Ordering::Less,
                    other => other,
                },
            }
        }
    }

    let mut values = Vec::with_capacity(2 * ranges.len());

    for r in ranges {
        values.push(Kind::Start(r.node.0, r));
        values.push(Kind::End(r.node.1, r));
    }

    values.sort();

    for (a, b) in iter::zip(&values, values.iter().skip(1)) {
        match (a, b) {
            (&Kind::Start(_, ra), &Kind::End(_, rb)) => {
                if ra.node != rb.node {
                    return Some((ra, rb));
                }
            },
            (&Kind::End(a, _), &Kind::Start(b, _)) if a != Bound::Included(b) => (),
            _ => {
                // skip if the range `a` is completely included into the range `b`
                if let Ordering::Equal | Ordering::Less = a.cmp(b) {
                    let kind_a = Kind::End(a.range().node.1, a.range());
                    let kind_b = Kind::End(b.range().node.1, b.range());
                    if let Ordering::Equal | Ordering::Greater = kind_a.cmp(&kind_b) {
                        return None;
                    }
                }
                return Some((a.range(), b.range()));
            },
        }
    }

    None
}

mod redundant_pattern_match {
    use super::REDUNDANT_PATTERN_MATCHING;
    use clippy_utils::diagnostics::span_lint_and_then;
    use clippy_utils::source::{snippet, snippet_with_applicability};
    use clippy_utils::ty::{implements_trait, is_type_diagnostic_item, is_type_lang_item, match_type};
    use clippy_utils::{is_lang_ctor, is_qpath_def_path, is_trait_method, paths};
    use if_chain::if_chain;
    use rustc_ast::ast::LitKind;
    use rustc_data_structures::fx::FxHashSet;
    use rustc_errors::Applicability;
    use rustc_hir::LangItem::{OptionNone, OptionSome, PollPending, PollReady, ResultErr, ResultOk};
    use rustc_hir::{
        intravisit::{walk_expr, ErasedMap, NestedVisitorMap, Visitor},
        Arm, Block, Expr, ExprKind, LangItem, MatchSource, Node, PatKind, QPath,
    };
    use rustc_lint::LateContext;
    use rustc_middle::ty::{self, subst::GenericArgKind, Ty};
    use rustc_span::sym;

    pub fn check<'tcx>(cx: &LateContext<'tcx>, expr: &'tcx Expr<'_>) {
        if let ExprKind::Match(op, arms, ref match_source) = &expr.kind {
            match match_source {
                MatchSource::Normal => find_sugg_for_match(cx, expr, op, arms),
                MatchSource::IfLetDesugar { contains_else_clause } => {
                    find_sugg_for_if_let(cx, expr, op, &arms[0], "if", *contains_else_clause);
                },
                MatchSource::WhileLetDesugar => find_sugg_for_if_let(cx, expr, op, &arms[0], "while", false),
                _ => {},
            }
        }
    }

    /// Checks if the drop order for a type matters. Some std types implement drop solely to
    /// deallocate memory. For these types, and composites containing them, changing the drop order
    /// won't result in any observable side effects.
    fn type_needs_ordered_drop(cx: &LateContext<'tcx>, ty: Ty<'tcx>) -> bool {
        type_needs_ordered_drop_inner(cx, ty, &mut FxHashSet::default())
    }

    fn type_needs_ordered_drop_inner(cx: &LateContext<'tcx>, ty: Ty<'tcx>, seen: &mut FxHashSet<Ty<'tcx>>) -> bool {
        if !seen.insert(ty) {
            return false;
        }
        if !ty.needs_drop(cx.tcx, cx.param_env) {
            false
        } else if !cx
            .tcx
            .lang_items()
            .drop_trait()
            .map_or(false, |id| implements_trait(cx, ty, id, &[]))
        {
            // This type doesn't implement drop, so no side effects here.
            // Check if any component type has any.
            match ty.kind() {
                ty::Tuple(_) => ty.tuple_fields().any(|ty| type_needs_ordered_drop_inner(cx, ty, seen)),
                ty::Array(ty, _) => type_needs_ordered_drop_inner(cx, ty, seen),
                ty::Adt(adt, subs) => adt
                    .all_fields()
                    .map(|f| f.ty(cx.tcx, subs))
                    .any(|ty| type_needs_ordered_drop_inner(cx, ty, seen)),
                _ => true,
            }
        }
        // Check for std types which implement drop, but only for memory allocation.
        else if is_type_diagnostic_item(cx, ty, sym::vec_type)
            || is_type_lang_item(cx, ty, LangItem::OwnedBox)
            || is_type_diagnostic_item(cx, ty, sym::Rc)
            || is_type_diagnostic_item(cx, ty, sym::Arc)
            || is_type_diagnostic_item(cx, ty, sym::cstring_type)
            || match_type(cx, ty, &paths::BTREEMAP)
            || match_type(cx, ty, &paths::LINKED_LIST)
            || match_type(cx, ty, &paths::WEAK_RC)
            || match_type(cx, ty, &paths::WEAK_ARC)
        {
            // Check all of the generic arguments.
            if let ty::Adt(_, subs) = ty.kind() {
                subs.types().any(|ty| type_needs_ordered_drop_inner(cx, ty, seen))
            } else {
                true
            }
        } else {
            true
        }
    }

    // Extract the generic arguments out of a type
    fn try_get_generic_ty(ty: Ty<'_>, index: usize) -> Option<Ty<'_>> {
        if_chain! {
            if let ty::Adt(_, subs) = ty.kind();
            if let Some(sub) = subs.get(index);
            if let GenericArgKind::Type(sub_ty) = sub.unpack();
            then {
                Some(sub_ty)
            } else {
                None
            }
        }
    }

    // Checks if there are any temporaries created in the given expression for which drop order
    // matters.
    fn temporaries_need_ordered_drop(cx: &LateContext<'tcx>, expr: &'tcx Expr<'tcx>) -> bool {
        struct V<'a, 'tcx> {
            cx: &'a LateContext<'tcx>,
            res: bool,
        }
        impl<'a, 'tcx> Visitor<'tcx> for V<'a, 'tcx> {
            type Map = ErasedMap<'tcx>;
            fn nested_visit_map(&mut self) -> NestedVisitorMap<Self::Map> {
                NestedVisitorMap::None
            }

            fn visit_expr(&mut self, expr: &'tcx Expr<'tcx>) {
                match expr.kind {
                    // Taking the reference of a value leaves a temporary
                    // e.g. In `&String::new()` the string is a temporary value.
                    // Remaining fields are temporary values
                    // e.g. In `(String::new(), 0).1` the string is a temporary value.
                    ExprKind::AddrOf(_, _, expr) | ExprKind::Field(expr, _) => {
                        if !matches!(expr.kind, ExprKind::Path(_)) {
                            if type_needs_ordered_drop(self.cx, self.cx.typeck_results().expr_ty(expr)) {
                                self.res = true;
                            } else {
                                self.visit_expr(expr);
                            }
                        }
                    },
                    // the base type is alway taken by reference.
                    // e.g. In `(vec![0])[0]` the vector is a temporary value.
                    ExprKind::Index(base, index) => {
                        if !matches!(base.kind, ExprKind::Path(_)) {
                            if type_needs_ordered_drop(self.cx, self.cx.typeck_results().expr_ty(base)) {
                                self.res = true;
                            } else {
                                self.visit_expr(base);
                            }
                        }
                        self.visit_expr(index);
                    },
                    // Method calls can take self by reference.
                    // e.g. In `String::new().len()` the string is a temporary value.
                    ExprKind::MethodCall(_, _, [self_arg, args @ ..], _) => {
                        if !matches!(self_arg.kind, ExprKind::Path(_)) {
                            let self_by_ref = self
                                .cx
                                .typeck_results()
                                .type_dependent_def_id(expr.hir_id)
                                .map_or(false, |id| self.cx.tcx.fn_sig(id).skip_binder().inputs()[0].is_ref());
                            if self_by_ref
                                && type_needs_ordered_drop(self.cx, self.cx.typeck_results().expr_ty(self_arg))
                            {
                                self.res = true;
                            } else {
                                self.visit_expr(self_arg);
                            }
                        }
                        args.iter().for_each(|arg| self.visit_expr(arg));
                    },
                    // Either explicitly drops values, or changes control flow.
                    ExprKind::DropTemps(_)
                    | ExprKind::Ret(_)
                    | ExprKind::Break(..)
                    | ExprKind::Yield(..)
                    | ExprKind::Block(Block { expr: None, .. }, _)
                    | ExprKind::Loop(..) => (),

                    // Only consider the final expression.
                    ExprKind::Block(Block { expr: Some(expr), .. }, _) => self.visit_expr(expr),

                    _ => walk_expr(self, expr),
                }
            }
        }

        let mut v = V { cx, res: false };
        v.visit_expr(expr);
        v.res
    }

    fn find_sugg_for_if_let<'tcx>(
        cx: &LateContext<'tcx>,
        expr: &'tcx Expr<'_>,
        op: &'tcx Expr<'tcx>,
        arm: &Arm<'_>,
        keyword: &'static str,
        has_else: bool,
    ) {
        // also look inside refs
        let mut kind = &arm.pat.kind;
        // if we have &None for example, peel it so we can detect "if let None = x"
        if let PatKind::Ref(inner, _mutability) = kind {
            kind = &inner.kind;
        }
        let op_ty = cx.typeck_results().expr_ty(op);
        // Determine which function should be used, and the type contained by the corresponding
        // variant.
        let (good_method, inner_ty) = match kind {
            PatKind::TupleStruct(ref path, [sub_pat], _) => {
                if let PatKind::Wild = sub_pat.kind {
                    if is_lang_ctor(cx, path, ResultOk) {
                        ("is_ok()", try_get_generic_ty(op_ty, 0).unwrap_or(op_ty))
                    } else if is_lang_ctor(cx, path, ResultErr) {
                        ("is_err()", try_get_generic_ty(op_ty, 1).unwrap_or(op_ty))
                    } else if is_lang_ctor(cx, path, OptionSome) {
                        ("is_some()", op_ty)
                    } else if is_lang_ctor(cx, path, PollReady) {
                        ("is_ready()", op_ty)
                    } else if is_qpath_def_path(cx, path, sub_pat.hir_id, &paths::IPADDR_V4) {
                        ("is_ipv4()", op_ty)
                    } else if is_qpath_def_path(cx, path, sub_pat.hir_id, &paths::IPADDR_V6) {
                        ("is_ipv6()", op_ty)
                    } else {
                        return;
                    }
                } else {
                    return;
                }
            },
            PatKind::Path(ref path) => {
                let method = if is_lang_ctor(cx, path, OptionNone) {
                    "is_none()"
                } else if is_lang_ctor(cx, path, PollPending) {
                    "is_pending()"
                } else {
                    return;
                };
                // `None` and `Pending` don't have an inner type.
                (method, cx.tcx.types.unit)
            },
            _ => return,
        };

        // If this is the last expression in a block or there is an else clause then the whole
        // type needs to be considered, not just the inner type of the branch being matched on.
        // Note the last expression in a block is dropped after all local bindings.
        let check_ty = if has_else
            || (keyword == "if" && matches!(cx.tcx.hir().parent_iter(expr.hir_id).next(), Some((_, Node::Block(..)))))
        {
            op_ty
        } else {
            inner_ty
        };

        // All temporaries created in the scrutinee expression are dropped at the same time as the
        // scrutinee would be, so they have to be considered as well.
        // e.g. in `if let Some(x) = foo.lock().unwrap().baz.as_ref() { .. }` the lock will be held
        // for the duration if body.
        let needs_drop = type_needs_ordered_drop(cx, check_ty) || temporaries_need_ordered_drop(cx, op);

        // check that `while_let_on_iterator` lint does not trigger
        if_chain! {
            if keyword == "while";
            if let ExprKind::MethodCall(method_path, _, _, _) = op.kind;
            if method_path.ident.name == sym::next;
            if is_trait_method(cx, op, sym::Iterator);
            then {
                return;
            }
        }

        let result_expr = match &op.kind {
            ExprKind::AddrOf(_, _, borrowed) => borrowed,
            _ => op,
        };
        span_lint_and_then(
            cx,
            REDUNDANT_PATTERN_MATCHING,
            arm.pat.span,
            &format!("redundant pattern matching, consider using `{}`", good_method),
            |diag| {
                // while let ... = ... { ... }
                // ^^^^^^^^^^^^^^^^^^^^^^^^^^^
                let expr_span = expr.span;

                // while let ... = ... { ... }
                //                 ^^^
                let op_span = result_expr.span.source_callsite();

                // while let ... = ... { ... }
                // ^^^^^^^^^^^^^^^^^^^
                let span = expr_span.until(op_span.shrink_to_hi());

                let mut app = if needs_drop {
                    Applicability::MaybeIncorrect
                } else {
                    Applicability::MachineApplicable
                };
                let sugg = snippet_with_applicability(cx, op_span, "_", &mut app);

                diag.span_suggestion(span, "try this", format!("{} {}.{}", keyword, sugg, good_method), app);

                if needs_drop {
                    diag.note("this will change drop order of the result, as well as all temporaries");
                    diag.note("add `#[allow(clippy::redundant_pattern_matching)]` if this is important");
                }
            },
        );
    }

    fn find_sugg_for_match<'tcx>(cx: &LateContext<'tcx>, expr: &'tcx Expr<'_>, op: &Expr<'_>, arms: &[Arm<'_>]) {
        if arms.len() == 2 {
            let node_pair = (&arms[0].pat.kind, &arms[1].pat.kind);

            let found_good_method = match node_pair {
                (
                    PatKind::TupleStruct(ref path_left, patterns_left, _),
                    PatKind::TupleStruct(ref path_right, patterns_right, _),
                ) if patterns_left.len() == 1 && patterns_right.len() == 1 => {
                    if let (PatKind::Wild, PatKind::Wild) = (&patterns_left[0].kind, &patterns_right[0].kind) {
                        find_good_method_for_match(
                            cx,
                            arms,
                            path_left,
                            path_right,
                            &paths::RESULT_OK,
                            &paths::RESULT_ERR,
                            "is_ok()",
                            "is_err()",
                        )
                        .or_else(|| {
                            find_good_method_for_match(
                                cx,
                                arms,
                                path_left,
                                path_right,
                                &paths::IPADDR_V4,
                                &paths::IPADDR_V6,
                                "is_ipv4()",
                                "is_ipv6()",
                            )
                        })
                    } else {
                        None
                    }
                },
                (PatKind::TupleStruct(ref path_left, patterns, _), PatKind::Path(ref path_right))
                | (PatKind::Path(ref path_left), PatKind::TupleStruct(ref path_right, patterns, _))
                    if patterns.len() == 1 =>
                {
                    if let PatKind::Wild = patterns[0].kind {
                        find_good_method_for_match(
                            cx,
                            arms,
                            path_left,
                            path_right,
                            &paths::OPTION_SOME,
                            &paths::OPTION_NONE,
                            "is_some()",
                            "is_none()",
                        )
                        .or_else(|| {
                            find_good_method_for_match(
                                cx,
                                arms,
                                path_left,
                                path_right,
                                &paths::POLL_READY,
                                &paths::POLL_PENDING,
                                "is_ready()",
                                "is_pending()",
                            )
                        })
                    } else {
                        None
                    }
                },
                _ => None,
            };

            if let Some(good_method) = found_good_method {
                let span = expr.span.to(op.span);
                let result_expr = match &op.kind {
                    ExprKind::AddrOf(_, _, borrowed) => borrowed,
                    _ => op,
                };
                span_lint_and_then(
                    cx,
                    REDUNDANT_PATTERN_MATCHING,
                    expr.span,
                    &format!("redundant pattern matching, consider using `{}`", good_method),
                    |diag| {
                        diag.span_suggestion(
                            span,
                            "try this",
                            format!("{}.{}", snippet(cx, result_expr.span, "_"), good_method),
                            Applicability::MaybeIncorrect, // snippet
                        );
                    },
                );
            }
        }
    }

    #[allow(clippy::too_many_arguments)]
    fn find_good_method_for_match<'a>(
        cx: &LateContext<'_>,
        arms: &[Arm<'_>],
        path_left: &QPath<'_>,
        path_right: &QPath<'_>,
        expected_left: &[&str],
        expected_right: &[&str],
        should_be_left: &'a str,
        should_be_right: &'a str,
    ) -> Option<&'a str> {
        let body_node_pair = if is_qpath_def_path(cx, path_left, arms[0].pat.hir_id, expected_left)
            && is_qpath_def_path(cx, path_right, arms[1].pat.hir_id, expected_right)
        {
            (&(*arms[0].body).kind, &(*arms[1].body).kind)
        } else if is_qpath_def_path(cx, path_right, arms[1].pat.hir_id, expected_left)
            && is_qpath_def_path(cx, path_left, arms[0].pat.hir_id, expected_right)
        {
            (&(*arms[1].body).kind, &(*arms[0].body).kind)
        } else {
            return None;
        };

        match body_node_pair {
            (ExprKind::Lit(ref lit_left), ExprKind::Lit(ref lit_right)) => match (&lit_left.node, &lit_right.node) {
                (LitKind::Bool(true), LitKind::Bool(false)) => Some(should_be_left),
                (LitKind::Bool(false), LitKind::Bool(true)) => Some(should_be_right),
                _ => None,
            },
            _ => None,
        }
    }
}

#[test]
fn test_overlapping() {
    use rustc_span::source_map::DUMMY_SP;

    let sp = |s, e| SpannedRange {
        span: DUMMY_SP,
        node: (s, e),
    };

    assert_eq!(None, overlapping::<u8>(&[]));
    assert_eq!(None, overlapping(&[sp(1, Bound::Included(4))]));
    assert_eq!(
        None,
        overlapping(&[sp(1, Bound::Included(4)), sp(5, Bound::Included(6))])
    );
    assert_eq!(
        None,
        overlapping(&[
            sp(1, Bound::Included(4)),
            sp(5, Bound::Included(6)),
            sp(10, Bound::Included(11))
        ],)
    );
    assert_eq!(
        Some((&sp(1, Bound::Included(4)), &sp(3, Bound::Included(6)))),
        overlapping(&[sp(1, Bound::Included(4)), sp(3, Bound::Included(6))])
    );
    assert_eq!(
        Some((&sp(5, Bound::Included(6)), &sp(6, Bound::Included(11)))),
        overlapping(&[
            sp(1, Bound::Included(4)),
            sp(5, Bound::Included(6)),
            sp(6, Bound::Included(11))
        ],)
    );
}

/// Implementation of `MATCH_SAME_ARMS`.
fn lint_match_arms<'tcx>(cx: &LateContext<'tcx>, expr: &Expr<'_>) {
    if let ExprKind::Match(_, arms, MatchSource::Normal) = expr.kind {
        let hash = |&(_, arm): &(usize, &Arm<'_>)| -> u64 {
            let mut h = SpanlessHash::new(cx);
            h.hash_expr(arm.body);
            h.finish()
        };

        let eq = |&(lindex, lhs): &(usize, &Arm<'_>), &(rindex, rhs): &(usize, &Arm<'_>)| -> bool {
            let min_index = usize::min(lindex, rindex);
            let max_index = usize::max(lindex, rindex);

            let mut local_map: HirIdMap<HirId> = HirIdMap::default();
            let eq_fallback = |a: &Expr<'_>, b: &Expr<'_>| {
                if_chain! {
                    if let Some(a_id) = path_to_local(a);
                    if let Some(b_id) = path_to_local(b);
                    let entry = match local_map.entry(a_id) {
                        Entry::Vacant(entry) => entry,
                        // check if using the same bindings as before
                        Entry::Occupied(entry) => return *entry.get() == b_id,
                    };
                    // the names technically don't have to match; this makes the lint more conservative
                    if cx.tcx.hir().name(a_id) == cx.tcx.hir().name(b_id);
                    if TyS::same_type(cx.typeck_results().expr_ty(a), cx.typeck_results().expr_ty(b));
                    if pat_contains_local(lhs.pat, a_id);
                    if pat_contains_local(rhs.pat, b_id);
                    then {
                        entry.insert(b_id);
                        true
                    } else {
                        false
                    }
                }
            };
            // Arms with a guard are ignored, those can’t always be merged together
            // This is also the case for arms in-between each there is an arm with a guard
            (min_index..=max_index).all(|index| arms[index].guard.is_none())
                && SpanlessEq::new(cx)
                    .expr_fallback(eq_fallback)
                    .eq_expr(lhs.body, rhs.body)
                // these checks could be removed to allow unused bindings
                && bindings_eq(lhs.pat, local_map.keys().copied().collect())
                && bindings_eq(rhs.pat, local_map.values().copied().collect())
        };

        let indexed_arms: Vec<(usize, &Arm<'_>)> = arms.iter().enumerate().collect();
        for (&(_, i), &(_, j)) in search_same(&indexed_arms, hash, eq) {
            span_lint_and_then(
                cx,
                MATCH_SAME_ARMS,
                j.body.span,
                "this `match` has identical arm bodies",
                |diag| {
                    diag.span_note(i.body.span, "same as this");

                    // Note: this does not use `span_suggestion` on purpose:
                    // there is no clean way
                    // to remove the other arm. Building a span and suggest to replace it to ""
                    // makes an even more confusing error message. Also in order not to make up a
                    // span for the whole pattern, the suggestion is only shown when there is only
                    // one pattern. The user should know about `|` if they are already using it…

                    let lhs = snippet(cx, i.pat.span, "<pat1>");
                    let rhs = snippet(cx, j.pat.span, "<pat2>");

                    if let PatKind::Wild = j.pat.kind {
                        // if the last arm is _, then i could be integrated into _
                        // note that i.pat cannot be _, because that would mean that we're
                        // hiding all the subsequent arms, and rust won't compile
                        diag.span_note(
                            i.body.span,
                            &format!(
                                "`{}` has the same arm body as the `_` wildcard, consider removing it",
                                lhs
                            ),
                        );
                    } else {
                        diag.span_help(i.pat.span, &format!("consider refactoring into `{} | {}`", lhs, rhs));
                    }
                },
            );
        }
    }
}

fn pat_contains_local(pat: &Pat<'_>, id: HirId) -> bool {
    let mut result = false;
    pat.walk_short(|p| {
        result |= matches!(p.kind, PatKind::Binding(_, binding_id, ..) if binding_id == id);
        !result
    });
    result
}

/// Returns true if all the bindings in the `Pat` are in `ids` and vice versa
fn bindings_eq(pat: &Pat<'_>, mut ids: HirIdSet) -> bool {
    let mut result = true;
    pat.each_binding_or_first(&mut |_, id, _, _| result &= ids.remove(&id));
    result && ids.is_empty()
}<|MERGE_RESOLUTION|>--- conflicted
+++ resolved
@@ -1494,11 +1494,7 @@
                     "consider using the scrutinee and body instead",
                     sugg,
                     applicability,
-<<<<<<< HEAD
-                )
-=======
                 );
->>>>>>> cf5f8945
             } else {
                 span_lint_and_sugg(
                     cx,
