--- conflicted
+++ resolved
@@ -37,11 +37,6 @@
 chalk-engine = { version = "0.9.0", default-features=false }
 rustc_fs_util = { path = "../librustc_fs_util" }
 smallvec = { version = "1.0", features = ["union", "may_dangle"] }
-<<<<<<< HEAD
-measureme = "0.4"
-rustc_error_codes = { path = "../librustc_error_codes" }
-rustc_session = { path = "../librustc_session" }
-=======
 measureme = "0.5"
 rustc_error_codes = { path = "../librustc_error_codes" }
->>>>>>> edcca15c
+rustc_session = { path = "../librustc_session" }